use std::fs::{self, DirEntry, File};
use std::io::{self, Read, Write, Seek, SeekFrom};
use std::path::{Path, PathBuf};
use std::collections::HashSet;
use std::iter::FromIterator;
use std::hash::Hash;
use std::fmt::Debug;
use std::sync::{Arc, Weak, Mutex};
use std::collections::HashMap;
use std::error::Error as StdError;

use failure::Error;

use types::*;
use utility::*;
use cache::{self, DirectoryEntry, CacheLayer, CacheRef, Commit, ReferencedCommit, CacheObject};

#[derive(Debug)]
pub enum FSOverlayFile<C: CacheLayer+Debug> {
    FsFile(Arc<Mutex<File>>),
    CacheFile(C::File)
}

impl<C: CacheLayer+Debug> OverlayFile for FSOverlayFile<C> {
    fn close(self) -> Result<(), Error> {
        Ok(())
    }

    fn truncate(&mut self, size: u64) -> Result<(), Error> {
        if let FSOverlayFile::FsFile(ref mut file) = *self {
            let mut file = file.lock().unwrap();
            file.set_len(size).map_err(Error::from)
        } else {
            Ok(())
        }
    }
}

impl<C: CacheLayer+Debug> Read for FSOverlayFile<C> {
    fn read(&mut self, buf: &mut [u8]) -> Result<usize, io::Error> {
        match *self {
            FSOverlayFile::FsFile(ref mut read) => {
                let mut file = read.lock().unwrap();
                file.read(buf)
            }
            FSOverlayFile::CacheFile(ref mut read) => read.read(buf),
        }
    }
}

impl<C: CacheLayer+Debug> Write for FSOverlayFile<C> {
    fn write(&mut self, buf: &[u8]) -> Result<usize, io::Error> {
        match *self {
            FSOverlayFile::FsFile(ref mut write) => {
                let mut file = write.lock().unwrap();
                file.write(buf)
            }
            FSOverlayFile::CacheFile(..) => Err(io::Error::from(io::ErrorKind::PermissionDenied))
        }
    }

    fn flush(&mut self) -> Result<(), io::Error> {
        if let FSOverlayFile::FsFile(ref mut write) = *self {
            let mut file = write.lock().unwrap();
            file.flush()
        } else {
            Ok(())
        }
    }
}

impl<C: CacheLayer+Debug> Seek for FSOverlayFile<C> {
    fn seek(&mut self, pos: SeekFrom) -> Result<u64, io::Error> {
        match *self {
            FSOverlayFile::FsFile(ref mut seek) => {
                let mut file = seek.lock().unwrap();
                file.seek(pos)
            }
            FSOverlayFile::CacheFile(ref mut seek) => seek.seek(pos),
        }
    }
}

#[derive(Debug, Clone)]
pub struct OverlayPath {
    base_path: PathBuf,
    abs_fs_path: PathBuf,
    rel_overlay_path: PathBuf
}

impl OverlayPath {
    pub fn new<P: Into<PathBuf>>(base_path: P) -> Self {
        let base_path = base_path.into();
        Self {
            abs_fs_path: base_path.clone(),
            base_path,
            rel_overlay_path: PathBuf::new()
        }
    }

    pub fn with_overlay_path<P, Q>(base_path: P, rel_path: Q) -> Result<Self, Error>
        where P: Into<PathBuf>,
              Q: AsRef<Path> {
        let mut path = OverlayPath::new(base_path);
        for c in rel_path.as_ref().components() {
            match c {
                ::std::path::Component::Normal(c) => {
                    path.push_overlay(c.to_str()
                        .ok_or(format_err!("Unable to convert path component to UTF-8"))?
                        .to_owned());
                },
                i => debug!("Dropping {:?} during conversion", i)
            }
        }
        Ok(path)
    }

    pub fn overlay_path(&self) -> &Path {
        self.rel_overlay_path.as_path()
    }

    pub fn rel_fs_path(&self) -> &Path {
        self.abs_fs_path.strip_prefix(&self.base_path).unwrap()
    }

    pub fn abs_fs_path(&self) -> &Path {
        self.abs_fs_path.as_path()
    }

    pub fn push_overlay<P: Into<PathBuf>>(&mut self, subdir: P) {
        let mut subdir = subdir.into().into_os_string();
        self.rel_overlay_path.push(&subdir);
        subdir.push(".f");
        self.abs_fs_path.push(subdir);
    }

    pub fn push_fs<P: Into<PathBuf>>(&mut self, subdir: P) {
        let mut subdir = subdir.into();
        self.abs_fs_path.push(&subdir);
        subdir.set_extension("");
        self.rel_overlay_path.push(subdir);
    }

    pub fn pop(&mut self) -> bool {
        if self.rel_overlay_path.pop() {
            let fs_path_pop_succeeded = self.abs_fs_path.pop();
            assert!(fs_path_pop_succeeded);
            true
        } else {
            false
        }
    }
}

#[derive(Debug)]
enum OverlayOperation<T> {
    Add(T),
    Subtract(T)
}

#[derive(Debug)]
pub struct FilesystemOverlay<C: CacheLayer> {
    cache: C,
    head: Option<CacheRef>,
    overlay_files: HashMap<PathBuf, Weak<Mutex<File>>>,
    base_path: PathBuf
}

impl<C: CacheLayer+Debug> FilesystemOverlay<C> {
    fn file_path<P: AsRef<Path>>(base_path: P) -> PathBuf {
        base_path.as_ref().join("files")
    }

    fn meta_path<P: AsRef<Path>>(base_path: P) -> PathBuf {
        base_path.as_ref().join("meta")
    }

    fn add_fs_file<P: AsRef<Path>>(&mut self, path: P, file: File) -> FSOverlayFile<C> {
        let file = Arc::new(Mutex::new(file));
        self.overlay_files.insert(path.as_ref().to_owned(), Arc::downgrade(&file));
        FSOverlayFile::FsFile(file)
    }

    pub fn new<P: AsRef<Path>>(cache: C, base_path: P) -> Result<Self, Error> {
        fs::create_dir_all(Self::file_path(base_path.as_ref()))?;
        let meta_path = Self::meta_path(base_path.as_ref());
        fs::create_dir_all(&meta_path)?;

        let new_head_file_path = meta_path.join("NEW_HEAD");
        if new_head_file_path.exists() {
            unimplemented!("TODO: Recover from a previous crash during commit");
        }

        let head_path = meta_path.join("HEAD");
        let head = match File::open(&head_path) {
            Ok(mut file) => {
                let mut head = String::new();
                file.read_to_string(&mut head)?;
                Some(head.parse()?)
            }

            Err(ioerr) => {
                if ioerr.kind() == io::ErrorKind::NotFound {
                    cache.get_head_commit()?
                } else {
                    return Err(ioerr.into());
                }
            }
        };

        Ok(FilesystemOverlay {
            cache,
            head,
            overlay_files: HashMap::new(),
            base_path: base_path.as_ref().to_owned()
        })
    }

    fn resolve_object_ref<P: AsRef<Path>>(&self, path: P) -> Result<Option<CacheRef>, Error> {
        match self.head {
            Some(head) => {
                let commit = self.cache.get(&head)?.into_commit()
                    .expect("Head ref is not a commit");
                cache::resolve_object_ref(&self.cache, &commit, path)
            }

            None => Ok(None)
        }
    }

    fn dir_entry_to_directory_entry(&self, dir_entry: DirEntry, mut overlay_path: OverlayPath)
        -> Result<OverlayOperation<cache::DirectoryEntry>, Error> {
        let fs_name = os_string_to_string(dir_entry.file_name())?;
        let file_type = dir_entry.file_type()?;
        overlay_path.push_fs(&fs_name);
        let name = os_string_to_string(
            overlay_path.overlay_path().file_name()
                // Unwrapping is ok here as we just added at least one path component,
                // so None cannot happen.
                .unwrap()
                .to_os_string())?;

        if fs_name.ends_with("f") {
            let (cache_ref, object_type) = if file_type.is_dir() {
                let cache_ref = self.generate_tree(overlay_path)?;
                (cache_ref, cache::ObjectType::Directory)
            } else if file_type.is_file() {
                let cache_ref = self.cache.add_file_by_path(dir_entry.path())?;
                (cache_ref, cache::ObjectType::File)
            } else {
                unimplemented!("TODO: Implement tree generation for further file types, e.g. links!");
            };

<<<<<<< HEAD
        let (cache_ref, object_type) = if file_type.is_dir() {
            let cache_ref  = self.generate_tree(dir_entry.path(), file_path)?;
            (cache_ref, cache::ObjectType::Directory)
        } else if file_type.is_file() {
            let cache_ref = self.cache.add_file_by_path(&dir_entry.path())?;
            (cache_ref, cache::ObjectType::File)
=======
            let directory_entry = cache::DirectoryEntry {
                cache_ref,
                object_type,
                name
            };

            debug!("Add entry {}", directory_entry.name.as_str());
            Ok(OverlayOperation::Add(directory_entry))
>>>>>>> 92fec95a
        } else {
            let directory_entry = cache::DirectoryEntry {
                cache_ref: CacheRef::null(),
                object_type: if file_type.is_file() {
                    cache::ObjectType::File
                } else {
                    cache::ObjectType::Directory
                },
                name
            };

            debug!("Subtract entry {}", directory_entry.name.as_str());
            Ok(OverlayOperation::Subtract(directory_entry))
        }
    }

    fn iter_directory<I,T,F,G>(&self,
                               overlay_path: OverlayPath,
                               mut from_directory_entry: F,
                               mut from_dir_entry: G) -> Result<I, Error>
        where I: FromIterator<T>,
              T: Eq+Hash,
              F: FnMut(DirectoryEntry) -> Result<T, Error>,
              G: FnMut(DirEntry) -> Result<OverlayOperation<T>, Error> {
        // Get the directory contents from the cache if it's already there
        let dir_entries_result: Result<HashSet<T>, Error> =
<<<<<<< HEAD
            if let Some(cache_dir_ref) = self.resolve_object_ref(path.as_ref())? {
                debug!("Reading dir {:?} with ref {} from cache", path.as_ref(), &cache_dir_ref);
                let dir = self.cache.get(&cache_dir_ref)?.into_directory()?;
                dir.into_iter().map(|e| from_directory_entry(e)).collect()
=======
            if let Some(cache_dir_ref) = self.resolve_object_ref(overlay_path.overlay_path())? {
                debug!("Reading dir {} from cache", overlay_path.overlay_path().display());
                let dir = self.cache.get(&cache_dir_ref)?
                    .into_directory()?;
                dir.into_iter().map(from_directory_entry).collect()
>>>>>>> 92fec95a
            } else {
                debug!("Directory \"{}\" not existing in cache",
                       overlay_path.overlay_path().display());
                Ok(HashSet::new())
            };
        let mut dir_entries = dir_entries_result?;

        // Now merge the staged content into the directory
        let abs_path = overlay_path.abs_fs_path();
        if abs_path.exists() {
            info!("Reading overlay path {}", abs_path.to_string_lossy());
            for dir_entry in fs::read_dir(abs_path)? {
<<<<<<< HEAD
                let entry = from_dir_entry(dir_entry?)?;
                dir_entries.replace(entry);
=======
                match from_dir_entry(dir_entry?)? {
                    OverlayOperation::Add(entry) => { dir_entries.replace(entry); }
                    OverlayOperation::Subtract(entry) => { dir_entries.remove(&entry); }
                }
>>>>>>> 92fec95a
            }
        } else {
            debug!("...but path doesn't exist");
        }

        Ok(I::from_iter(dir_entries.into_iter()))
    }

    fn dir_entry_to_overlay_dir_entry(dir_entry: fs::DirEntry) -> Result<OverlayOperation<OverlayDirEntry>, Error> {
        let mut overlay_path = OverlayPath::new("");
        let fs_name = os_string_to_string(dir_entry.file_name())?;
        overlay_path.push_fs(&fs_name);
        let name = os_string_to_string(overlay_path.overlay_path().as_os_str().to_owned())?;

        let entry = OverlayDirEntry {
            name,
            metadata: Metadata::from_fs_metadata(dir_entry.metadata()?)?
        };

        if fs_name.ends_with("f") {
            Ok(OverlayOperation::Add(entry))
        } else {
            Ok(OverlayOperation::Subtract(entry))
        }
    }

    fn directory_entry_to_overlay_dir_entry(&self, dir_entry: DirectoryEntry)
        -> Result<OverlayDirEntry, Error> {
        self.cache.metadata(&dir_entry.cache_ref)
            .map_err(Error::from)
            .and_then(Metadata::from_cache_metadata)
            .map(move |metadata| OverlayDirEntry {
                name: dir_entry.name,
                metadata
            })
    }

    fn generate_tree(&self, overlay_path: OverlayPath) -> Result<CacheRef, Error> {
        let dir_entries: HashSet<DirectoryEntry> = self.iter_directory(
            overlay_path.clone(),
            |e| Ok(e),
            |e| {
                self.dir_entry_to_directory_entry(e, overlay_path.clone())
            })?;

        let mut directory = dir_entries.into_iter();
        self.cache.add_directory(&mut directory).map_err(Into::into)
    }

    fn create_new_head_commit(&mut self, commit_ref: &CacheRef) -> Result<PathBuf, Error> {
        self.head = Some(commit_ref.clone());

        let meta_path = Self::meta_path(&self.base_path);
        let new_head_file_path = meta_path.join("NEW_HEAD");

        let mut new_head_file = File::create(&new_head_file_path)?;
        new_head_file.write(commit_ref.to_string().as_bytes())?;
        new_head_file.flush()?;
        new_head_file.sync_all()?;

        Ok(new_head_file_path)
    }

    fn clear_closed_files_in_path(&mut self, path: &mut OverlayPath) -> Result<(), Error> {
        debug!("Clearing overlay path {}", path.abs_fs_path().display());

        for entry_result in fs::read_dir(&*path.abs_fs_path())? {
            let entry = entry_result?;
            let file_type = entry.file_type()?;
            let file_name = os_string_to_string(entry.file_name())?;
            path.push_fs(file_name);

            if file_type.is_dir() {
                self.clear_closed_files_in_path(path)?;
            } else {
                if !self.overlay_files.contains_key(path.overlay_path()) {
                    debug!("Removing overlay file {}", path.abs_fs_path().display());
                    if let Err(ioerr) = fs::remove_file(&*path.abs_fs_path()) {
                        warn!("Unable to remove overlay file {} during cleanup: {}",
                              path.abs_fs_path().display(),
                              ioerr.description());
                    }
                }
            }
        }

        path.pop();
        if let Err(ioerr) = fs::remove_dir(&*path.abs_fs_path()) {
            warn!("Unable to remove overlay directory {} during cleanup: {}",
                  path.abs_fs_path().display(),
                  ioerr.description());
        }

        Ok(())
    }

    fn clear_closed_files(&mut self) -> Result<(), Error> {
        self.overlay_files.retain(|_, file| file.upgrade().is_some());

        debug!("Currently open files: {:?}", self.overlay_files.keys().collect::<Vec<&PathBuf>>());

        let mut base_path = OverlayPath::new(Self::file_path(&self.base_path));
        self.clear_closed_files_in_path(&mut base_path)
    }

    pub fn ensure_directory<P: AsRef<Path>>(&self, path: P) -> Result<(), Error> {
        let overlay_path = OverlayPath::with_overlay_path(Self::file_path(&self.base_path), path)?;
        fs::create_dir_all(&*overlay_path.abs_fs_path())
            .map_err(|e| e.into())
    }

    fn open_cache_file(&mut self, writable: bool, abs_fs_path: &Path, cache_path: &Path)
                       -> Result<FSOverlayFile<C>, Error> {
        let cache_ref = self.resolve_object_ref(&cache_path)?;
        debug!("Opening cache ref {:?}", cache_ref);

        let mut cache_file = if let Some(existing_ref) = cache_ref {
            let cache_object = self.cache.get(&existing_ref)?;
            Some(cache_object.into_file()?)
        } else {
            None
        };

        if writable {
            if let Some(parent_path) = abs_fs_path.parent() {
                fs::create_dir_all(parent_path)?;
            }

            let mut new_file = fs::OpenOptions::new()
                .create(true)
                .read(true)
                .write(true)
                .open(&*abs_fs_path)?;
            if let Some(mut cache_file) = cache_file {
                io::copy(&mut cache_file, &mut new_file)?;
                new_file.seek(SeekFrom::Start(0))?;
            }

            Ok(self.add_fs_file(&cache_path, new_file))
        } else {
            if let Some(cache_file) = cache_file {
                Ok(FSOverlayFile::CacheFile(cache_file))
            } else {
                bail!("File not found!");
            }
        }
    }
}

pub struct CacheLayerLog<'a, C: CacheLayer+'a> {
    cache: &'a C,
    next_cache_ref: Option<CacheRef>
}

impl<'a, C: CacheLayer+'a> CacheLayerLog<'a, C> {
    fn new<'b>(cache: &'a C, commit_ref: &'b CacheRef) -> Result<Self, Error> {
        let log = CacheLayerLog {
            cache,
            next_cache_ref: Some(commit_ref.clone())
        };

        Ok(log)
    }
}

impl<'a, C: CacheLayer+'a> WorkspaceLog<'a> for CacheLayerLog<'a, C> { }

impl<'a, C: CacheLayer+'a> Iterator for CacheLayerLog<'a, C> {
    type Item = Result<ReferencedCommit, Error>;

    fn next(&mut self) -> Option<Self::Item> {
        self.next_cache_ref.take().and_then(|cache_ref| {
            match self.cache.get(&cache_ref) {
                Ok(CacheObject::Commit(commit)) => {
                    if !commit.parents.is_empty() {
                        if commit.parents.len() > 1 {
                            warn!("Non-linear history not supported yet!");
                        }

                        self.next_cache_ref = Some(commit.parents[0]);
                    }

                    Some(Ok(ReferencedCommit(cache_ref, commit)))
                }

                Ok(_) => Some(Err(format_err!("Current ref {} doesn't reference a commit", cache_ref))),
                Err(e) => Some(Err(format_err!("Error retrieving cache object for ref {}: {}", cache_ref, e)))
            }
        })
    }
}

impl<'a, C: CacheLayer+Debug+'a> WorkspaceController<'a> for FilesystemOverlay<C> {
    type Log = CacheLayerLog<'a, C>;

    fn commit(&mut self, message: &str) -> Result<CacheRef, Error> {
        let file_path = Self::file_path(&self.base_path);
        let meta_path = Self::meta_path(&self.base_path);
        let overlay_path = OverlayPath::new(file_path);

        let tree = self.generate_tree(overlay_path)?;
        let parents = Vec::from_iter(self.head.take().into_iter());
        let commit = Commit {
            parents,
            tree,
            message: message.to_owned()
        };

        let new_commit_ref = self.cache.add_commit(commit)?;

        // Stage 1: create file "NEW_HEAD"
        let new_head_path = self.create_new_head_commit(&new_commit_ref)?;

        let head_file_path = meta_path.join("HEAD");

        // Stage 2: Cleanup overlay content
        self.clear_closed_files()?;

        if let Err(e) = fs::remove_file(&head_file_path) {
            if e.kind() != io::ErrorKind::NotFound {
                error!("Unable to remove the old HEAD file: {}", e);
                return Err(e.into());
            } else {
                info!("Creating new HEAD file");
            }
        }

        // Stage 3: Replace old HEAD with NEW_HEAD
        fs::rename(new_head_path, head_file_path)?;

        Ok(new_commit_ref)
    }

    fn get_current_head_ref(&self) -> Result<Option<CacheRef>, Error> {
        Ok(self.head)
    }

    fn get_log<'b: 'a>(&'b self, start_commit: &CacheRef) -> Result<Self::Log, Error> {
        CacheLayerLog::new(&self.cache, start_commit)
    }
}

impl<C: CacheLayer+Debug> Overlay for FilesystemOverlay<C> {
    type File = FSOverlayFile<C>;

    fn open_file<P: AsRef<Path>>(&mut self, path: P, writable: bool)
        -> Result<FSOverlayFile<C>, Error> {
        let overlay_path =
            OverlayPath::with_overlay_path(Self::file_path(&self.base_path), path)?;
        let abs_fs_path = overlay_path.abs_fs_path();
        let cache_path = overlay_path.overlay_path();

        debug!("Trying to open {} in the overlay", abs_fs_path.display());

        // Check if the file is already part of the overlay
        let overlay_file = fs::OpenOptions::new()
            .read(true)
            .write(writable)
            .create(false)
            .open(&*abs_fs_path);
        match overlay_file {
            Ok(file) => Ok(self.add_fs_file(&cache_path, file)),

            Err(ioerr) => {
                if ioerr.kind() == io::ErrorKind::NotFound {
                    let mut whiteout_path = abs_fs_path.to_owned();
                    whiteout_path.set_extension("d");
                    ensure!(!whiteout_path.exists(), "File was deleted in the workspace");
                    self.open_cache_file(writable, abs_fs_path, cache_path)
                } else {
                    Err(ioerr.into())
                }
            }
        }
    }

    fn list_directory<I,P>(&self, path: P) -> Result<I, Error>
        where I: FromIterator<OverlayDirEntry>,
              P: AsRef<Path> {
        let overlay_path = OverlayPath::with_overlay_path(Self::file_path(&self.base_path), path)?;
        self.iter_directory(
            overlay_path,
            |dir_entry| {
                self.directory_entry_to_overlay_dir_entry(dir_entry)
            },
            Self::dir_entry_to_overlay_dir_entry)
    }

    fn metadata<P: AsRef<Path>>(&self, path: P) -> Result<Metadata, Error> {
        let overlay_path =
            OverlayPath::with_overlay_path(Self::file_path(&self.base_path), path)?;
        let abs_fs_path = overlay_path.abs_fs_path();

        if abs_fs_path.exists() {
            fs::symlink_metadata(&*abs_fs_path)
                .map_err(|e| e.into())
                .and_then(Metadata::from_fs_metadata)
        } else {
            self.resolve_object_ref(overlay_path.overlay_path())
                .and_then(|cache_ref| cache_ref.ok_or(format_err!("File not found!")))
                .and_then(|cache_ref| self.cache.metadata(&cache_ref)
                    .map_err(Error::from))
                .and_then(Metadata::from_cache_metadata)
        }
    }

    fn delete_file<P: AsRef<Path>>(&self, path: P) -> Result<(), Error> {
        let overlay_path =
            OverlayPath::with_overlay_path(Self::file_path(&self.base_path), path)?;
        let mut target_path = overlay_path.abs_fs_path().to_owned();
        target_path.set_extension("d");
        if overlay_path.abs_fs_path().exists() {
            debug!("Deleting: Moving {} to {}",
                   overlay_path.abs_fs_path().display(),
                   target_path.display());
            fs::rename(overlay_path.abs_fs_path(), target_path)
                .map_err(Into::into)
        } else {
            debug!("Create whiteout file {}", target_path.display());
            target_path.parent()
                .map(fs::create_dir_all).unwrap_or(Ok(()))
                .and_then(|_| fs::File::create(target_path))
                .map(|_| ())
                .map_err(Into::into)
        }
    }

}

#[cfg(test)]
pub mod testutil {
    use hashfilecache::HashFileCache;
    use overlay::*;
    use std::io::{Read, Seek, SeekFrom};
    use nullcache::NullCache;

    pub fn open_working_copy<P: AsRef<Path>>(path: P) -> FilesystemOverlay<HashFileCache<NullCache>> {
        let cache_dir = path.as_ref().join("cache");
        let overlay_dir = path.as_ref().join("overlay");

        let cache = HashFileCache::new(NullCache, &cache_dir)
            .expect("Unable to create cache");
        FilesystemOverlay::new(cache, &overlay_dir)
            .expect("Unable to create overlay")
    }

    pub fn check_file_content<F: Read+Seek>(file: &mut F, expected_content: &str) {
        file.seek(SeekFrom::Start(0)).expect("Unable to seek in test file");
        let mut content = String::new();
        file.read_to_string(&mut content)
            .expect("Unable to read from test file");
        assert_eq!(expected_content, content.as_str());
    }
}

#[cfg(test)]
mod test {
    use tempfile::tempdir;
    use overlay::*;
    use std::io::{Read, Write, Seek, SeekFrom};
    use std::collections::HashSet;
    use super::testutil::*;

    #[cfg(target_os = "windows")]
    mod overlay_path_win {
        use overlay::OverlayPath;
        use std::path::{Path, PathBuf};

        #[test]
        fn create_and_push() {
            let mut path = OverlayPath::new("C:\\tmp");
            path.push_overlay("sub1");
            assert_eq!("C:\\tmp\\sub1.f", path.abs_fs_path().to_str().unwrap());
            assert_eq!("sub1.f", path.rel_fs_path().to_str().unwrap());
            assert_eq!("sub1", path.overlay_path().to_str().unwrap());
            path.push_overlay("sub2");
            assert_eq!("C:\\tmp\\sub1.f\\sub2.f", path.abs_fs_path().to_str().unwrap());
            assert_eq!("sub1.f\\sub2.f", path.rel_fs_path().to_str().unwrap());
            assert_eq!("sub1\\sub2", path.overlay_path().to_str().unwrap());
            path.push_overlay("file.txt");
            assert_eq!("C:\\tmp\\sub1.f\\sub2.f\\file.txt.f", path.abs_fs_path().to_str().unwrap());
            assert_eq!("sub1.f\\sub2.f\\file.txt.f", path.rel_fs_path().to_str().unwrap());
            assert_eq!("sub1\\sub2\\file.txt", path.overlay_path().to_str().unwrap());
        }

        #[test]
        fn create_and_push_fs() {
            let mut path = OverlayPath::new("C:\\tmp");
            path.push_fs("sub1.f");
            assert_eq!("C:\\tmp\\sub1.f", path.abs_fs_path().to_str().unwrap());
            assert_eq!("sub1.f", path.rel_fs_path().to_str().unwrap());
            assert_eq!("sub1", path.overlay_path().to_str().unwrap());
            path.push_fs("sub2.f");
            assert_eq!("C:\\tmp\\sub1.f\\sub2.f", path.abs_fs_path().to_str().unwrap());
            assert_eq!("sub1.f\\sub2.f", path.rel_fs_path().to_str().unwrap());
            assert_eq!("sub1\\sub2", path.overlay_path().to_str().unwrap());
            path.push_fs("file.txt.f");
            assert_eq!("C:\\tmp\\sub1.f\\sub2.f\\file.txt.f", path.abs_fs_path().to_str().unwrap());
            assert_eq!("sub1.f\\sub2.f\\file.txt.f", path.rel_fs_path().to_str().unwrap());
            assert_eq!("sub1\\sub2\\file.txt", path.overlay_path().to_str().unwrap());
        }

        #[test]
        fn create_from_existing() {
            let mut path = OverlayPath::with_overlay_path(Path::new("C:\\tmp"),
                                                          Path::new("sub1\\sub2"))
                .unwrap();
            assert_eq!("C:\\tmp\\sub1.f\\sub2.f", path.abs_fs_path().to_str().unwrap());
            assert_eq!("sub1.f\\sub2.f", path.rel_fs_path().to_str().unwrap());
            assert_eq!("sub1\\sub2", path.overlay_path().to_str().unwrap());
            path.push_overlay("file.txt");
            assert_eq!("C:\\tmp\\sub1.f\\sub2.f\\file.txt.f", path.abs_fs_path().to_str().unwrap());
            assert_eq!("sub1.f\\sub2.f\\file.txt.f", path.rel_fs_path().to_str().unwrap());
            assert_eq!("sub1\\sub2\\file.txt", path.overlay_path().to_str().unwrap());
        }

        #[test]
        fn  pop_path() {
            let mut path = OverlayPath::with_overlay_path(Path::new("C:\\tmp"),
                                                          Path::new("sub1\\sub2\\sub3\\file.txt"))
                .unwrap();
            assert_eq!("C:\\tmp\\sub1.f\\sub2.f\\sub3.f\\file.txt.f", path.abs_fs_path().to_str().unwrap());
            assert_eq!("sub1.f\\sub2.f\\sub3.f\\file.txt.f", path.rel_fs_path().to_str().unwrap());
            assert_eq!("sub1\\sub2\\sub3\\file.txt", path.overlay_path().to_str().unwrap());
            path.pop();
            assert_eq!("C:\\tmp\\sub1.f\\sub2.f\\sub3.f", path.abs_fs_path().to_str().unwrap());
            assert_eq!("sub1.f\\sub2.f\\sub3.f", path.rel_fs_path().to_str().unwrap());
            assert_eq!("sub1\\sub2\\sub3", path.overlay_path().to_str().unwrap());
            path.pop();
            assert_eq!("C:\\tmp\\sub1.f\\sub2.f", path.abs_fs_path().to_str().unwrap());
            assert_eq!("sub1.f\\sub2.f", path.rel_fs_path().to_str().unwrap());
            assert_eq!("sub1\\sub2", path.overlay_path().to_str().unwrap());
        }
    }

    #[test]
    fn create_root_commit() {
        ::init_logging();

        let tempdir = tempdir().expect("Unable to create temporary dir!");
        let mut overlay = open_working_copy(tempdir.path());

        let mut test_file = overlay.open_file("test.txt", true)
            .expect("Unable to create file");
        write!(test_file, "What a test!").expect("Couldn't write to test file");
        drop(test_file);

        let mut staged_file = overlay.open_file("test.txt", false)
            .expect("Unable to open staged file!");
        let mut contents = String::new();
        staged_file.read_to_string(&mut contents).expect("Unable to read from file");
        assert_eq!(contents.as_str(), "What a test!");
        drop(staged_file);

        overlay.commit("A test commit").expect("Unable to commit");

        let mut committed_file = overlay.open_file("test.txt", false)
            .expect("Unable to open committed file!");
        let mut contents = String::new();
        committed_file.read_to_string(&mut contents).expect("Unable to read from file");
        assert_eq!(contents.as_str(), "What a test!");
        drop(committed_file);

        let metadata = overlay.metadata("test.txt")
            .expect("Unable to fetch metadata");
        assert_eq!("What a test!".len() as u64, metadata.size);
        assert_eq!(super::ObjectType::File, metadata.object_type);

        let mut editable_file = overlay.open_file("test.txt", true)
            .expect("Unable to open file for writing!");
        editable_file.seek(SeekFrom::End(0)).expect("Unable to seek to end!");
        write!(editable_file, "Yay!")
            .expect("Unable to append to file!");
        drop(editable_file);

        let mut changed_file = overlay.open_file("test.txt", false)
            .expect("Unable to open changed file!");
        let mut contents = String::new();
        changed_file.read_to_string(&mut contents).expect("Unable to read from file");
        assert_eq!(contents.as_str(), "What a test!Yay!");
        drop(changed_file);

        let metadata = overlay.metadata("test.txt")
            .expect("Unable to fetch metadata");
        assert_eq!("What a test!Yay!".len() as u64, metadata.size);
        assert_eq!(super::ObjectType::File, metadata.object_type);
    }

    #[test]
    fn two_commits() {
        ::init_logging();

        let tempdir = tempdir().expect("Unable to create temporary dir!");
        let mut overlay = open_working_copy(tempdir.path());

        let mut test_file = overlay.open_file("test.txt", true)
            .expect("Unable to create file");
        write!(test_file, "What a test!").expect("Couldn't write to test file");
        drop(test_file);

        overlay.commit("A test commit").expect("Unable to commit");

        let mut additional_file = overlay.open_file("test2.txt", true)
            .expect("Unable to create file");
        write!(additional_file, "Another file").expect("Couldn't write to test file");
        drop(additional_file);

        overlay.commit("A test commit with parent").expect("Unable to commit");

        let mut first_file = overlay.open_file("test.txt", false)
            .expect("Unable to open first file");
        let mut content = String::new();
        first_file.read_to_string(&mut content)
            .expect("Unable to read from first file");
        assert_eq!("What a test!", content.as_str());
    }

    #[test]
    fn reopen_workspace() {
        ::init_logging();

        let tempdir = tempdir().expect("Unable to create temporary dir!");
        let mut overlay = open_working_copy(tempdir.path());

        let mut test_file = overlay.open_file("test.txt", true)
            .expect("Unable to create file");
        write!(test_file, "What a test!").expect("Couldn't write to test file");
        drop(test_file);

        drop(overlay);

        let mut overlay = open_working_copy(tempdir.path());

        let mut committed_file = overlay.open_file("test.txt", false)
            .expect("Unable to open committed file!");
        let mut contents = String::new();
        committed_file.read_to_string(&mut contents).expect("Unable to read from file");
        assert_eq!(contents.as_str(), "What a test!");
    }

    #[test]
    fn commit_directories() {
        ::init_logging();

        let tempdir = tempdir().expect("Unable to create temporary dir!");
        let mut overlay = open_working_copy(tempdir.path());
        overlay.ensure_directory("a/nested/dir")
            .expect("Failed to create a nested directory");

        let mut test_file = overlay.open_file("a/nested/dir/test.txt", true)
            .expect("Unable to create file");
        write!(test_file, "What a test!").expect("Couldn't write to test file");
        drop(test_file);

        overlay.commit("A test commit").expect("Unable to commit");

        for writable in &[true, false] {
            let mut committed_file = overlay.open_file("a/nested/dir/test.txt", *writable)
                .expect(format!("Unable to open committed file as {}",
                                if *writable { "writable" } else { "readonly" }).as_str());
            let mut contents = String::new();
            committed_file.read_to_string(&mut contents)
                .expect("Unable to read from committed file");
            drop(committed_file);
            assert_eq!("What a test!", contents.as_str());
        }

        let dir_entries: HashSet<OverlayDirEntry> = overlay.list_directory("a/nested/dir")
            .expect("Unable to get directory contents of a/nested/dir");
        assert_eq!(HashSet::<String>::from_iter(["test.txt"].iter().map(|s| s.to_string())),
                   HashSet::<String>::from_iter(dir_entries.iter().map(|e| e.name.clone())));
    }

    #[test]
    fn commit_empty_directory() {
        ::init_logging();

        let tempdir = tempdir().expect("Unable to create temporary dir!");
        let mut overlay = open_working_copy(tempdir.path());

        overlay.ensure_directory("test")
            .expect("Unable to create directory");
        overlay.commit("Test message")
            .expect("Unable to commit empty directory");

        let dir: Vec<OverlayDirEntry> = overlay.list_directory("")
            .expect("Unable to list directory");
        let dir_names: HashSet<String> = dir.into_iter().map(|e| e.name).collect();
        assert_eq!(dir_names, HashSet::from_iter(["test"].iter().map(|s| s.to_string())));

        let subdir: Vec<OverlayDirEntry> = overlay.list_directory("test")
            .expect("Unable to list subdirectory test");
        assert!(subdir.is_empty());
    }

    #[test]
    fn modify_file_after_commit() {
        ::init_logging();

        let tempdir = tempdir().expect("Unable to create temporary dir!");
        let mut overlay = open_working_copy(tempdir.path());

        let mut test_file = overlay.open_file("test.txt", true)
            .expect("Unable to create file");
        write!(test_file, "What a test!").expect("Couldn't write to test file");
        check_file_content(&mut test_file, "What a test!");

        overlay.commit("A test commit").expect("Unable to create first commit");
        check_file_content(&mut test_file, "What a test!");

        debug!("Adding additional content");
        write!(test_file, "Incredible!").expect("Couldn't write to test file");
        debug!("Checking additional content");
        check_file_content(&mut test_file, "What a test!Incredible!");
        drop(test_file);

<<<<<<< HEAD
        overlay.commit("A test commit with parent").expect("Unable to commit");

        let mut test_file = overlay.open_file("test.txt", false)
            .expect("Unable to create file");
=======
        debug!("Committing additional content");
        overlay.commit("A test commit with parent")
            .expect("Unable to create second commit");
>>>>>>> 92fec95a
        check_file_content(&mut test_file, "What a test!Incredible!");
    }

    #[test]
    fn delete_file_after_commit() {
        ::init_logging();

        let tempdir = tempdir().expect("Unable to create temporary dir!");
        let mut overlay = open_working_copy(tempdir.path());

        let mut test_file = overlay.open_file("test.txt", true)
            .expect("Unable to create file");
        write!(test_file, "What a test!").expect("Couldn't write to test file");
        drop(test_file);
        overlay.commit("A test commit").expect("Unable to create first commit");

        overlay.delete_file("test.txt").expect("File deletion failed");
        overlay.open_file("test.txt", false).expect_err("File can still be opened");
    }

    #[test]
    fn delete_file_from_workspace() {
        ::init_logging();

        let tempdir = tempdir().expect("Unable to create temporary dir!");
        let mut overlay = open_working_copy(tempdir.path());

        let mut test_file = overlay.open_file("test.txt", true)
            .expect("Unable to create file");
        write!(test_file, "What a test!").expect("Couldn't write to test file");
        drop(test_file);
        overlay.delete_file("test.txt").expect("File deletion failed");
        overlay.open_file("test.txt", false).expect_err("File can still be opened");
        overlay.commit("A test commit").expect("Unable to create first commit");
        overlay.open_file("test.txt", false).expect_err("File can still be opened");
    }

    #[test]
    fn delete_file_from_repository() {
        ::init_logging();

        let tempdir = tempdir().expect("Unable to create temporary dir!");
        let mut overlay = open_working_copy(tempdir.path());

        let mut test_file = overlay.open_file("test.txt", true)
            .expect("Unable to create file");
        write!(test_file, "What a test!").expect("Couldn't write to test file");
        drop(test_file);
        overlay.commit("A test commit").expect("Unable to create first commit");
        overlay.delete_file("test.txt").expect("File deletion failed");
        overlay.commit("Committing deleted file").expect("Unable to create second commit");
        overlay.open_file("test.txt", false).expect_err("File can still be opened");
    }

    #[test]
    fn delete_dir_from_workspace() {
        ::init_logging();

        let tempdir = tempdir().expect("Unable to create temporary dir!");
        let mut overlay = open_working_copy(tempdir.path());

        overlay.ensure_directory("a/dir").expect("Unable to create dir");
        let mut test_file = overlay.open_file("a/dir/test.txt", true)
            .expect("Unable to create file");
        write!(test_file, "What a test!").expect("Couldn't write to test file");
        drop(test_file);
        overlay.delete_file("a/dir").expect("Dir deletion failed");
        overlay.open_file("a/dr/test.txt", false)
            .expect_err("File can still be opened");
        overlay.commit("A test commit").expect("Unable to create first commit");
        overlay.open_file("a/dir/test.txt", false)
            .expect_err("File can still be opened");
    }

    #[test]
    fn delete_directory_in_overlay() {
        ::init_logging();

        let tempdir = tempdir().expect("Unable to create temporary dir!");
        let mut overlay = open_working_copy(tempdir.path());

        overlay.ensure_directory("a/dir").expect("Unable to create dir");
        let mut test_file = overlay.open_file("a/dir/test.txt", true)
            .expect("Unable to create file");
        write!(test_file, "What a test!").expect("Couldn't write to test file");
        drop(test_file);
        overlay.commit("A test commit").expect("Unable to create first commit");
        overlay.delete_file("a/dir").expect("Dir deletion failed");
        overlay.commit("Committing deleted dir").expect("Unable to create second commit");
        overlay.open_file("a/dir/test.txt", false)
            .expect_err("File can still be opened");
    }
}<|MERGE_RESOLUTION|>--- conflicted
+++ resolved
@@ -245,20 +245,12 @@
                 let cache_ref = self.generate_tree(overlay_path)?;
                 (cache_ref, cache::ObjectType::Directory)
             } else if file_type.is_file() {
-                let cache_ref = self.cache.add_file_by_path(dir_entry.path())?;
+                let cache_ref = self.cache.add_file_by_path(&dir_entry.path())?;
                 (cache_ref, cache::ObjectType::File)
             } else {
                 unimplemented!("TODO: Implement tree generation for further file types, e.g. links!");
             };
 
-<<<<<<< HEAD
-        let (cache_ref, object_type) = if file_type.is_dir() {
-            let cache_ref  = self.generate_tree(dir_entry.path(), file_path)?;
-            (cache_ref, cache::ObjectType::Directory)
-        } else if file_type.is_file() {
-            let cache_ref = self.cache.add_file_by_path(&dir_entry.path())?;
-            (cache_ref, cache::ObjectType::File)
-=======
             let directory_entry = cache::DirectoryEntry {
                 cache_ref,
                 object_type,
@@ -267,7 +259,6 @@
 
             debug!("Add entry {}", directory_entry.name.as_str());
             Ok(OverlayOperation::Add(directory_entry))
->>>>>>> 92fec95a
         } else {
             let directory_entry = cache::DirectoryEntry {
                 cache_ref: CacheRef::null(),
@@ -294,18 +285,11 @@
               G: FnMut(DirEntry) -> Result<OverlayOperation<T>, Error> {
         // Get the directory contents from the cache if it's already there
         let dir_entries_result: Result<HashSet<T>, Error> =
-<<<<<<< HEAD
-            if let Some(cache_dir_ref) = self.resolve_object_ref(path.as_ref())? {
-                debug!("Reading dir {:?} with ref {} from cache", path.as_ref(), &cache_dir_ref);
-                let dir = self.cache.get(&cache_dir_ref)?.into_directory()?;
-                dir.into_iter().map(|e| from_directory_entry(e)).collect()
-=======
             if let Some(cache_dir_ref) = self.resolve_object_ref(overlay_path.overlay_path())? {
-                debug!("Reading dir {} from cache", overlay_path.overlay_path().display());
+                debug!("Reading dir {} with ref {} from cache", overlay_path.overlay_path().display(), &cache_dir_ref);
                 let dir = self.cache.get(&cache_dir_ref)?
                     .into_directory()?;
                 dir.into_iter().map(from_directory_entry).collect()
->>>>>>> 92fec95a
             } else {
                 debug!("Directory \"{}\" not existing in cache",
                        overlay_path.overlay_path().display());
@@ -318,15 +302,10 @@
         if abs_path.exists() {
             info!("Reading overlay path {}", abs_path.to_string_lossy());
             for dir_entry in fs::read_dir(abs_path)? {
-<<<<<<< HEAD
-                let entry = from_dir_entry(dir_entry?)?;
-                dir_entries.replace(entry);
-=======
                 match from_dir_entry(dir_entry?)? {
                     OverlayOperation::Add(entry) => { dir_entries.replace(entry); }
                     OverlayOperation::Subtract(entry) => { dir_entries.remove(&entry); }
                 }
->>>>>>> 92fec95a
             }
         } else {
             debug!("...but path doesn't exist");
@@ -943,16 +922,12 @@
         check_file_content(&mut test_file, "What a test!Incredible!");
         drop(test_file);
 
-<<<<<<< HEAD
-        overlay.commit("A test commit with parent").expect("Unable to commit");
-
-        let mut test_file = overlay.open_file("test.txt", false)
-            .expect("Unable to create file");
-=======
         debug!("Committing additional content");
         overlay.commit("A test commit with parent")
             .expect("Unable to create second commit");
->>>>>>> 92fec95a
+
+        let mut test_file = overlay.open_file("test.txt", false)
+            .expect("Unable to create file");
         check_file_content(&mut test_file, "What a test!Incredible!");
     }
 
